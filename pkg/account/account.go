--- conflicted
+++ resolved
@@ -115,16 +115,11 @@
 }
 
 // New returns an [Account] that can be used to fetch a [vehicle.Vehicle].
-<<<<<<< HEAD
 func New(ts oauth2.TokenSource) (*Account, error) {
 	oauthToken, err := ts.Token()
 	if err != nil {
 		return nil, err
 	}
-=======
-// Optional userAgent can be passed in - otherwise it will be generated from code
-func New(oauthToken, userAgent string) (*Account, error) {
->>>>>>> 8160229d
 	parts := strings.Split(oauthToken, ".")
 	if len(parts) != 3 {
 		return nil, fmt.Errorf("client provided malformed OAuth token")
@@ -148,15 +143,9 @@
 		Base:   http.DefaultClient.Transport,
 	}
 	return &Account{
-<<<<<<< HEAD
-		UserAgent: UserAgent,
-		client:    client,
-		Host:      domain,
-=======
 		UserAgent:  buildUserAgent(userAgent),
-		authHeader: "Bearer " + strings.TrimSpace(oauthToken),
+		client:     client,
 		Host:       domain,
->>>>>>> 8160229d
 	}, nil
 }
 
